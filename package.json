{
<<<<<<< HEAD
  "name": "@openmrs/esm-rwandaemr-billing-app",
  "version": "4.0.0",
  "license": "MPL-2.0",
  "description": "An OpenMRS seed application for building microfrontends",
=======
  "name": "@ohri/esm-rwandaemr-billing-app",
  "version": "4.0.0",
  "license": "MPL-2.0",
  "description": "An OpenMRS microfrontend app for RwandaEMR billing feature",
>>>>>>> c335ae40
  "browser": "dist/openmrs-esm-rwandaemr-billing-app.js",
  "main": "src/index.ts",
  "source": true,
  "scripts": {
    "start": "openmrs develop --backend https://rwandaemr.globalhealthapp.net --port 6789",
    "serve": "webpack serve --mode=development",
    "build": "webpack --mode production",
    "analyze": "webpack --mode=production --env analyze=true",
    "lint": "eslint src --ext js,jsx,ts,tsx --max-warnings 0",
    "prettier": "prettier --write \"src/**/*.{ts,tsx}\" --list-different",
    "typescript": "tsc",
    "test": "jest --config jest.config.js --passWithNoTests",
    "verify": "turbo lint typescript coverage",
    "coverage": "yarn test --coverage",
    "prepare": "husky install",
    "extract-translations": "i18next 'src/**/*.component.tsx' --config ./i18next-parser.config.js",
    "test-e2e": "playwright test"
  },
  "browserslist": [
    "extends browserslist-config-openmrs"
  ],
  "keywords": [
    "openmrs",
    "microfrontends"
  ],
  "repository": {
    "type": "git",
    "url": "git+https://github.com/UCSF-IGHS/openmrs-esm-rwandaemr-billing-app.git"
  },
  "homepage": "https://github.com/UCSF-IGHS/openmrs-esm-rwandaemr-billing-app#readme",
  "publishConfig": {
    "access": "public"
  },
  "bugs": {
    "url": "https://github.com/UCSF-IGHS/openmrs-esm-rwandaemr-billing-app/issues"
  },
  "dependencies": {
    "@carbon/react": "^1.68.0",
    "@hookform/resolvers": "^4.1.3",
    "@openmrs/esm-patient-common-lib": "^9.2.0",
    "fuzzy": "^0.1.3",
    "lodash-es": "^4.17.21",
    "react-hook-form": "^7.54.2",
    "zod": "^3.24.2"
  },
  "peerDependencies": {
    "@openmrs/esm-framework": "*",
    "dayjs": "1.x",
    "react": "18.x",
    "react-i18next": "11.x",
    "react-router-dom": "6.x",
    "rxjs": "6.x"
  },
  "devDependencies": {
    "@openmrs/esm-framework": "^6.1.1-pre.2729",
    "@openmrs/esm-styleguide": "^6.1.0",
    "@playwright/test": "^1.42.1",
    "@swc/cli": "^0.3.12",
    "@swc/core": "^1.3.68",
    "@swc/jest": "^0.2.36",
    "@testing-library/dom": "^10.1.0",
    "@testing-library/jest-dom": "^6.4.5",
    "@testing-library/react": "^15.0.6",
    "@testing-library/user-event": "^14.5.2",
    "@types/jest": "^29.5.12",
    "@types/react": "^18.2.14",
    "@types/react-dom": "^18.2.6",
    "@types/react-router": "^5.1.20",
    "@types/react-router-dom": "^5.3.3",
    "@types/webpack-env": "^1.18.1",
    "@typescript-eslint/eslint-plugin": "^7.8.0",
    "@typescript-eslint/parser": "^7.8.0",
    "css-loader": "^6.8.1",
    "dayjs": "^1.11.10",
    "dotenv": "^16.0.3",
    "eslint": "^8.50.0",
    "eslint-config-prettier": "^8.8.0",
    "eslint-plugin-jest-dom": "^5.4.0",
    "eslint-plugin-prettier": "^5.1.3",
    "eslint-plugin-react-hooks": "^4.6.2",
    "husky": "^8.0.3",
    "i18next": "^23.2.8",
    "i18next-parser": "^9.0.2",
    "identity-obj-proxy": "^3.0.0",
    "jest": "^29.7.0",
    "jest-cli": "^29.7.0",
    "jest-environment-jsdom": "^29.7.0",
    "lint-staged": "^15.2.2",
    "openmrs": "^6.1.1-pre.2729",
    "prettier": "^3.3.3",
    "react": "^18.2.0",
    "react-dom": "^18.2.0",
    "react-i18next": "^11.18.6",
    "react-router-dom": "^6.14.1",
    "rxjs": "^6.6.7",
    "swc-loader": "^0.2.3",
    "turbo": "^2.2.3",
    "typescript": "^4.9.5",
    "webpack": "^5.88.1",
    "webpack-cli": "^5.1.4"
  },
  "lint-staged": {
    "packages/**/src/**/*.{ts,tsx}": "eslint --cache --fix --max-warnings 0",
    "*.{css,scss,ts,tsx}": "prettier --write --list-different"
  },
  "packageManager": "yarn@4.3.1"
}<|MERGE_RESOLUTION|>--- conflicted
+++ resolved
@@ -1,15 +1,8 @@
 {
-<<<<<<< HEAD
-  "name": "@openmrs/esm-rwandaemr-billing-app",
-  "version": "4.0.0",
-  "license": "MPL-2.0",
-  "description": "An OpenMRS seed application for building microfrontends",
-=======
   "name": "@ohri/esm-rwandaemr-billing-app",
   "version": "4.0.0",
   "license": "MPL-2.0",
   "description": "An OpenMRS microfrontend app for RwandaEMR billing feature",
->>>>>>> c335ae40
   "browser": "dist/openmrs-esm-rwandaemr-billing-app.js",
   "main": "src/index.ts",
   "source": true,
