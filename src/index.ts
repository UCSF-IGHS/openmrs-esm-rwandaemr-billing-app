import { getAsyncLifecycle, defineConfigSchema, getSyncLifecycle } from '@openmrs/esm-framework';
import { configSchema } from './config-schema';
import { createDashboardLink } from '@openmrs/esm-patient-common-lib';
import { createLeftPanelLink } from './left-panel-link.component';
import BillingAdminCardLink from './billing-admin-card-link.component';
import BillingAdminHome from './billing-admin/billing-home/billing-home-component';
import InvoiceTable from './invoice/invoice-table.component';
import BillingReportsHome from './billing-reports/billing-reports.component';
import { admissionDashboard, dashboardMeta } from './dashboard.meta';
import PatientAdmissionForm from './visit-attributes/patient-admission-form.component';
import AdmissionHistory from './admission-information/admission-history.component';
import InsurancePolicyRootComponent from './insurance-root.component';

const moduleName = '@openmrs/esm-rwandaemr-billing-app';

const options = { featureName: 'RwandaEMR Billing', moduleName };

export const importTranslation = require.context('../translations', false, /.json$/, 'lazy');

export function startupApp() {
  defineConfigSchema(moduleName, configSchema);
}

export const root = getAsyncLifecycle(() => import('./root.component'), options);

export const billingSummaryDashboardLink = getSyncLifecycle(
  createDashboardLink({ ...dashboardMeta, moduleName }),
  options,
);

export const admissionSummaryDashboardLink = getSyncLifecycle(
  createDashboardLink({ ...admissionDashboard, moduleName }),
  options,
);

export const billingDashboardLink = getSyncLifecycle(
  createLeftPanelLink({ name: 'billing', title: 'Billing' }),
<<<<<<< HEAD
  options,
);

export const billingReportsDashboardLink = getSyncLifecycle(
  createLeftPanelLink({ name: 'billing/reports', title: 'Billing Reports' }),
=======
>>>>>>> 8bd5fb27
  options,
);

export const billingAdminHome = getSyncLifecycle(BillingAdminHome, options);

export const billingReportsHome = getSyncLifecycle(BillingReportsHome, options);

export const billingPatientSummary = getSyncLifecycle(InvoiceTable, options);

export const billableServicesCardLink = getSyncLifecycle(BillingAdminCardLink, options);

export const patientAdmissionFormWorkspace = getSyncLifecycle(PatientAdmissionForm, options);

export const admissionHistory = getSyncLifecycle(AdmissionHistory, options);

export const insurancePolicyDashboardLink = getSyncLifecycle(
  createLeftPanelLink({ name: 'insurance-policy', title: 'Insurance policy' }),
  options,
);

export const insurancePolicyRoot = getSyncLifecycle(InsurancePolicyRootComponent, options);<|MERGE_RESOLUTION|>--- conflicted
+++ resolved
@@ -35,14 +35,11 @@
 
 export const billingDashboardLink = getSyncLifecycle(
   createLeftPanelLink({ name: 'billing', title: 'Billing' }),
-<<<<<<< HEAD
   options,
 );
 
 export const billingReportsDashboardLink = getSyncLifecycle(
   createLeftPanelLink({ name: 'billing/reports', title: 'Billing Reports' }),
-=======
->>>>>>> 8bd5fb27
   options,
 );
 
