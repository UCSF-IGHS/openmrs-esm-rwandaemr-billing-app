--- conflicted
+++ resolved
@@ -1,4 +1,3 @@
-<<<<<<< HEAD
 @use '@carbon/colors';
 @use '@carbon/layout';
 @use '@carbon/type';
@@ -87,11 +86,10 @@
 :global(.omrs-breakpoint-gt-tablet) {
   .toolbarWrapper {
     height: layout.$spacing-07;
-=======
+
 .clickableRow {
   cursor: pointer;
   &:hover {
     background-color: #e5e5e5;
->>>>>>> 3a2a71d2
   }
 }