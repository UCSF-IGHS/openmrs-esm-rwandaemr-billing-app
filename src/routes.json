--- conflicted
+++ resolved
@@ -37,7 +37,6 @@
       }
     },
     {
-<<<<<<< HEAD
       "component": "root",
       "name": "billing-report-root",
       "slot": "rwanda-billing-report-app-slot"
@@ -53,7 +52,6 @@
         "isFolder": true
       }
     },
-=======
       "component": "insurancePolicyDashboardLink",
       "name": "insurance-policy-home-left-panel-link",
       "slot": "homepage-dashboard-slot",
@@ -79,7 +77,7 @@
       "name": "rwanda-billable-services-card-link",
       "slot": "patient-chart-dashboard-slot"
     },
->>>>>>> 8bd5fb27
+
     {      
       "slot": "system-admin-page-card-link-slot",
       "component": "billableServicesCardLink",
