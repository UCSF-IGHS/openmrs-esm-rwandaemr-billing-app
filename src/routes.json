--- conflicted
+++ resolved
@@ -65,7 +65,6 @@
       }
     },
     {
-<<<<<<< HEAD
       "name": "insurance-rwanda-summary-dashboard-link",
       "component": "insuranceDashboardLink",
       "slot": "patient-chart-dashboard-slot",
@@ -85,7 +84,7 @@
         "columnSpan": 5
       }
     }       
-=======
+
       "name": "rwanda-admission-patient-summary",
       "component": "admissionHistory",
       "slot": "patient-rwanda-chart-admission-dashboard-slot",
@@ -93,7 +92,7 @@
         "columnSpan": 4
       }
     }
->>>>>>> b7665f90
+
   ],
   "workspaces": [
     {
