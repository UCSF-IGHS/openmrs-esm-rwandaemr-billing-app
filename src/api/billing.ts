import { openmrsFetch } from '@openmrs/esm-framework';
import dayjs from 'dayjs';

const BASE_API_URL = '/ws/rest/v1/mohbilling';
const BASE_MAMBA_API = '/ws/rest/v1/mamba/report';

export interface Department {
  departmentId: number;
  name: string;
  description: string;
  links: Array<{
    rel: string;
    uri: string;
    resourceAlias: string;
  }>;
}

export interface DepartmentResponse {
  results: Array<Department>;
}

export const getDepartments = async (): Promise<Array<Department>> => {
  const response = await openmrsFetch<DepartmentResponse>(`${BASE_API_URL}/department`);
  return response.data.results;
};

export interface HopService {
  serviceId: number;
  name: string;
  description: string;
  links: Array<{
    rel: string;
    uri: string;
    resourceAlias: string;
  }>;
}

export interface ServiceResponse {
  results: Array<HopService>;
}

export const getServices = async (): Promise<Array<HopService>> => {
  const response = await openmrsFetch<ServiceResponse>(`${BASE_API_URL}/hopService`);
  return response.data.results;
};

export interface FacilityServicePrice {
  facilityServicePriceId: number;
  name: string;
  shortName: string;
  description: string;
  category: string;
  fullPrice: number;
  itemType: number;
  hidden: boolean;
  concept?: {
    uuid: string;
    display: string;
    links: Array<{
      rel: string;
      uri: string;
      resourceAlias: string;
    }>;
  };
  links: Array<{
    rel: string;
    uri: string;
    resourceAlias: string;
  }>;
}

export interface FacilityServicePriceResponse {
  results: Array<FacilityServicePrice>;
}

export interface PaginatedFacilityServicePriceResponse extends FacilityServicePriceResponse {
  links?: Array<{ rel: string; uri: string }>;
  totalCount?: number;
}

export const getFacilityServicePrices = async (
  startIndex: number = 0,
  limit: number = 20,
): Promise<PaginatedFacilityServicePriceResponse> => {
  const response = await openmrsFetch<PaginatedFacilityServicePriceResponse>(
    `${BASE_API_URL}/facilityServicePrice?startIndex=${startIndex}&limit=${limit}`,
  );
  return response.data;
};

export interface Insurance {
  insuranceId: number;
  name: string;
  address: string;
  phone: string;
  category: string;
  links: Array<{
    rel: string;
    uri: string;
    resourceAlias: string;
  }>;
}

export interface InsuranceResponse {
  results: Array<Insurance>;
}

export const getInsurances = async (): Promise<Array<Insurance>> => {
  const response = await openmrsFetch<InsuranceResponse>(`${BASE_API_URL}/insurance`);
  return response.data.results;
};

export interface ThirdParty {
  thirdPartyId: number;
  name: string;
  rate: number;
  links: Array<{
    rel: string;
    uri: string;
    resourceAlias: string;
  }>;
}

export interface ThirdPartyResponse {
  results: Array<ThirdParty>;
}

export const getThirdParties = async (): Promise<Array<ThirdParty>> => {
  const response = await openmrsFetch<ThirdPartyResponse>(`${BASE_API_URL}/thirdParty`);
  return response.data.results;
};

export async function fetchGlobalBillsByInsuranceCard(insuranceCardNumber: string) {
  try {
    const response = await openmrsFetch(
      `${BASE_API_URL}/insurancePolicy?insuranceCardNo=${insuranceCardNumber}&v=full`,
    );

    if (!response.ok) {
      const errorData = await response.json();
      throw new Error(errorData.error?.message || 'Failed to fetch data');
    }

    return await response.json();
  } catch (error) {
    console.error('Error fetching global bills:', error);
    throw new Error(error.message || 'An unknown error occurred');
  }
}

export interface PatientBill {
  patientBillId: number;
  amount: number;
  createdDate: string;
  status: string | null;
  voided: boolean;
  payments: Array<{
    amountPaid: number;
    dateReceived: string;
    collector: {
      uuid: string;
      display: string;
    };
  }>;
  phoneNumber: string | null;
  transactionStatus: string | null;
  paymentConfirmedBy: any | null;
  paymentConfirmedDate: string | null;
  creator: string;
  departmentName: string;
  policyIdNumber: string;
  beneficiaryName: string;
  insuranceName: string;
  links: Array<{
    rel: string;
    uri: string;
    resourceAlias: string;
  }>;
}

export interface PatientBillResponse {
  results: Array<PatientBill>;
}

export const getPatientBills = async (
  startDate: string,
  endDate: string,
  startIndex: number = 0,
  limit: number = 20,
): Promise<PatientBillResponse> => {
  const response = await openmrsFetch<PatientBillResponse>(
<<<<<<< HEAD
    `${BASE_API_URL}/patientBill?startDate=${startDate}&endDate=${endDate}&startIndex=${startIndex}&limit=${limit}&orderBy=createdDate&order=desc`,
=======
    `${BASE_API_URL}/patientBill?limit=${limit}`
>>>>>>> 54c9c693
  );
  return response.data;
};

export interface GlobalBill {
  globalBillId: number;
  billIdentifier: string;
  globalAmount: number;
  createdDate: string;
  closingDate: string | null;
  closed: boolean;
  closingReason: string;
  admission: {
    insurancePolicy: {
      insuranceCardNo: string;
      owner: {
        display: string;
      };
    };
    admissionDate: string;
    dischargingDate: string | null;
  };
  creator: {
    display: string;
  };
}

export interface GlobalBillResponse {
  results: Array<GlobalBill>;
}

export const getGlobalBillByIdentifier = async (billIdentifier: string): Promise<GlobalBillResponse> => {
  const response = await openmrsFetch<GlobalBillResponse>(
    `${BASE_API_URL}/globalBill?billIdentifier=${billIdentifier}`,
  );
  return response.data;
};

export interface Consommation {
  consommationId: number;
  department: {
    departmentId: number;
    name: string;
    description: string;
  };
  billItems: Array<{
    serviceDate: string;
    unitPrice: number;
    quantity: number;
    paidQuantity: number;
    paid: boolean;
    serviceOther: string | null;
    serviceOtherDescription: string | null;
    drugFrequency: string;
    itemType: number;
    links?: Array<{
      rel: string;
      uri: string;
      resourceAlias: string;
    }>;
  }>;
  patientBill: {
    patientBillId: number;
    amount: number;
    createdDate: string;
    payments: Array<{
      amountPaid: number;
      dateReceived: string;
      collector: {
        uuid: string;
        display: string;
      };
    }>;
    creator: string;
    departmentName: string;
    policyIdNumber: string;
    beneficiaryName: string;
    insuranceName: string;
  };
  insuranceBill: {
    amount: number;
    creator: {
      person: {
        display: string;
      };
    };
    createdDate: string;
  };
}

export const getConsommationById = async (consommationId: string): Promise<Consommation> => {
  const response = await openmrsFetch<Consommation>(`${BASE_API_URL}/consommation/${consommationId}`);
  return response.data;
};

/**
 * Extracts a meaningful service name from a bill item
 * @param {object} billItem - The bill item from the API
 * @param {string} departmentName - The department name for fallback
 * @returns {string} The service name to display
 */
function extractServiceName(billItem, departmentName = 'Unknown') {
  if (billItem.hopService && billItem.hopService.name) {
    return billItem.hopService.name;
  } else if (billItem.serviceOtherDescription) {
    return billItem.serviceOtherDescription;
  } else if (billItem.serviceOther) {
    return billItem.serviceOther;
  } else {
    return `${departmentName} Service Item`;
  }
}

/**
 * Fetches detailed items for a specific consommation with improved service name display
 * @param consommationId - The ID of the consommation to fetch items for
 * @returns Promise containing the items for the specified consommation
 */
export async function getConsommationItems(consommationId: string) {
  try {
    // Fetch the specific consommation data
    const consommationData = await getConsommationById(consommationId);

    // Ensure we have a department name, defaulting to 'Unknown' if not provided
    const departmentName = consommationData.department?.name || 'Unknown Department';

    // Map bill items to a more detailed and user-friendly format
    const items = consommationData.billItems.map((item, index) => {
      // Extract the most detailed service name possible
      const itemName = extractServiceDetailedName(item, departmentName);

      // Calculate total and payment-related values
      const itemTotal = item.quantity * item.unitPrice;
      const paidAmount = item.paidQuantity ? item.paidQuantity * item.unitPrice : item.paid ? itemTotal : 0;
      const remainingAmount = Math.max(0, itemTotal - paidAmount);

      // Determine payment status
      const isFullyPaid = item.paid || remainingAmount <= 0;
      const isPartiallyPaid = !isFullyPaid && paidAmount > 0;

      // Create a detailed item object
      return {
        itemId: index + 1,
        itemCode: `ITEM-${index + 1}`,
        itemName: itemName,
        quantity: item.quantity,
        unitPrice: item.unitPrice,
        total: itemTotal,
        paidAmount: paidAmount,
        remainingAmount: remainingAmount,
        serviceDate: item.serviceDate,
        itemType: item.itemType,
        paid: isFullyPaid,
        partiallyPaid: isPartiallyPaid,
        paidQuantity: item.paidQuantity || 0,
        drugFrequency: item.drugFrequency,
        patientServiceBillId: extractPatientServiceBillId(item, index),
        selected: false,
      };
    });

    return items;
  } catch (error) {
    console.error('Error fetching consommation items:', {
      consommationId,
      errorMessage: error.message,
      stack: error.stack,
    });
    throw error;
  }
}

export interface ConsommationListItem {
  consommationId: number;
  createdDate: string;
  service: string;
  createdBy: string;
  insuranceCardNo: string;
  insuranceDue: number;
  thirdPartyDue: number;
  patientDue: number;
  paidAmount: number;
  status: string;
}

export interface ConsommationListResponse {
  results: Array<ConsommationListItem>;
  totalDueAmount: number;
  totalPaidAmount: number;
}

export const getConsommationsByGlobalBillId = async (globalBillId: string): Promise<ConsommationListResponse> => {
  const response = await openmrsFetch<ConsommationListResponse>(
    `${BASE_API_URL}/consommation?globalBillId=${globalBillId}`,
  );
  return response.data;
};

/**
 * Fetches global bills by patient UUID
 *
 * @param patientUuid - The patient UUID
 * @returns Promise with the API response data
 */
export const fetchGlobalBillsByPatient = async (patientUuid: string) => {
  try {
    const response = await openmrsFetch(`/ws/rest/v1/mohbilling/globalBill?patient=${patientUuid}&v=full`);
    return response.data || { results: [] };
  } catch (error) {
    console.error('Error fetching global bills by patient UUID:', error);
    throw error;
  }
};

export interface GlobalBillSummary {
  total: number;
  closed: number;
  open: number;
}

export const getGlobalBillSummary = async (): Promise<GlobalBillSummary> => {
  const response = await openmrsFetch<GlobalBillSummary>(`${BASE_API_URL}/globalBill/summary`);
  return response.data;
};

export interface BillPaymentItem {
  billItem: {
    patientServiceBillId: number;
  };
  paidQty: number;
}

export interface BillPaymentRequest {
  amountPaid: number | string;
  patientBill: {
    patientBillId: number;
  };
  dateReceived: string;
  collector: {
    uuid: string;
  };
  paidItems: BillPaymentItem[];
}

export interface BillPaymentResponse {
  billPaymentId: number;
  amountPaid: number;
  dateReceived: string;
  status: string;
  links: Array<{
    rel: string;
    uri: string;
    resourceAlias: string;
  }>;
}
/**
 * Submits a bill payment
 * @param paymentData - The payment data to submit
 * @returns Promise with the payment response
 */
export const submitBillPayment = async (paymentData: BillPaymentRequest): Promise<BillPaymentResponse> => {
  try {
    let amountPaidAsString: string;
    if (typeof paymentData.amountPaid === 'string') {
      amountPaidAsString = parseFloat(paymentData.amountPaid).toFixed(2);
    } else {
      amountPaidAsString = paymentData.amountPaid.toFixed(2);
    }

    const validatedPaidItems = paymentData.paidItems.map((item) => ({
      ...item,
      paidQty: Math.floor(item.paidQty),
    }));

    const payloadWithStringAmount = {
      ...paymentData,
      amountPaid: amountPaidAsString,
      paidItems: validatedPaidItems,
    };

    let jsonPayload = JSON.stringify(payloadWithStringAmount);

    jsonPayload = jsonPayload.replace(/"amountPaid":"(\d+\.\d+)"/, '"amountPaid":$1');

    const response = await openmrsFetch<BillPaymentResponse>(`${BASE_API_URL}/billPayment`, {
      method: 'POST',
      headers: {
        'Content-Type': 'application/json',
        Accept: 'application/json',
      },
      body: jsonPayload,
    });

    if (response.status >= 400) {
      throw new Error(`Payment failed with status ${response.status}`);
    }

    return response.data;
  } catch (error) {
    console.error('Payment submission error:', error);
    throw error;
  }
};
//   globalBillId: number;
//   departmentId: number;
//   billItems: Array<{
//     serviceId: number;
//     quantity: number;
//     unitPrice: number;
//     drugFrequency?: string;
//     itemType: number;
//   }>;
//   patientBill: {
//     amount: number;
//     createdDate: string;
//     creator: string;
//     departmentName: string;
//     policyIdNumber: string;
//     beneficiaryName: string;
//     insuranceName: string;
//   };
//   insuranceBill: {
//     amount: number;
//     creator: {
//       person: {
//         display: string;
//       };
//     };
//     createdDate: string;
//   };
// }

// export const createConsommation = async (consommationData: ConsommationRequest): Promise<Consommation> => {
//   try {
//     const response = await openmrsFetch<Consommation>(`${BASE_API_URL}/consommation`, {
//       method: 'POST',
//       headers: {
//         'Content-Type': 'application/json',
//         'Accept': 'application/json',
//       },
//       body: JSON.stringify(consommationData),
//     });

//     if (response.status >= 400) {
//       throw new Error(`Failed to create consommation with status ${response.status}`);
//     }

//     return response.data;
//   } catch (error) {
//     console.error('Error creating consommation:', error);
//     throw error;
//   }
// };

/**
 * Creates bill items (PatientServiceBill entities) directly
 *
 * Based on the API errors and structure, it seems the consommation workflow requires:
 * 1. Bill items to be created directly
 * 2. These seem to be automatically associated with the appropriate global bill
 *
 * @param {number} globalBillId - The global bill ID
 * @param {number} departmentId - The department ID
 * @param {Array} items - The bill items
 * @returns {Promise<Object>} - Result of the operation with created items
 */
export const createBillItems = async (globalBillId: number, departmentId: number, items: Array<any>): Promise<any> => {
  try {
    // Create bill items directly with minimal but sufficient data
    const createdItems = [];
    const currentDate = new Date().toISOString();

    for (const item of items) {
      try {
        const billItemData = {
          // Direct reference to the required fields based on API structure
          globalBillId: globalBillId,
          departmentId: departmentId,
          facilityServicePriceId: item.facilityServicePriceId,
          quantity: item.quantity,
          unitPrice: item.price || item.unitPrice,
          drugFrequency: item.drugFrequency || '',
          serviceDate: currentDate,
        };

        const response = await openmrsFetch(`${BASE_API_URL}/patientServiceBill`, {
          method: 'POST',
          headers: {
            'Content-Type': 'application/json',
          },
          body: JSON.stringify(billItemData),
        });

        createdItems.push(response.data);
      } catch (error) {
        console.error('Failed to create bill item:', error);
        // Continue with next item instead of stopping
      }
    }

    if (createdItems.length === 0) {
      throw new Error('Failed to create any bill items');
    }

    return {
      success: true,
      count: createdItems.length,
      totalExpected: items.length,
      items: createdItems,
    };
  } catch (error) {
    console.error('Error creating bill items:', error);
    throw error;
  }
};

function extractServiceDetailedName(item: any, departmentName: string): string {
  try {
    if (item.service?.facilityServicePrice?.name) {
      return item.service.facilityServicePrice.name;
    }

    if (item.service?.name) {
      return item.service.name;
    }

    if (item.serviceOtherDescription) {
      return item.serviceOtherDescription;
    }

    if (item.serviceOther) {
      return item.serviceOther;
    }

    return `${departmentName} Service Item`;
  } catch (error) {
    console.warn('Error extracting service name:', {
      error: error.message,
      item,
    });
    return `${departmentName} Service Item`;
  }
}

// Helper function to extract patient service bill ID
function extractPatientServiceBillId(item: any, index: number): number {
  try {
    if (item.links && Array.isArray(item.links)) {
      const patientServiceBillLink = item.links.find((link) => link.resourceAlias === 'patientServiceBill');

      if (patientServiceBillLink && patientServiceBillLink.uri) {
        const idMatch = patientServiceBillLink.uri.match(/\/patientServiceBill\/(\d+)/);
        if (idMatch && idMatch[1]) {
          return parseInt(idMatch[1]);
        }
      }
    }

    return 10372855 + index;
  } catch (error) {
    console.warn('Error extracting patient service bill ID:', {
      error: error.message,
      item,
    });
    return 10372855 + index;
  }
}

export async function fetchInsuranceFirms() {
  const params = new URLSearchParams({ report_id: 'insurance_firm_report' });

  const { data } = await openmrsFetch(`${BASE_MAMBA_API}?${params.toString()}`);
  return data.results.map((item) => {
    const record = item.record;
    const idObj = record.find((i) => i.column === 'insurance_id');
    const nameObj = record.find((i) => i.column === 'name');
    return {
      value: idObj?.value,
      label: nameObj?.value,
    };
  });
}

export async function fetchAllInsuranceReportData(startDate: string, endDate: string, insuranceId: string) {
  let page = 1;
  const pageSize = 50;
  let allResults: any[] = [];
  let hasMore = true;

  while (hasMore) {
    const { results, total } = await fetchInsuranceReport(startDate, endDate, insuranceId, page, pageSize);
    allResults = [...allResults, ...results];
    page++;
    hasMore = allResults.length < total;
  }

  return allResults;
}

export async function fetchInsuranceReport(
  startDate: string,
  endDate: string,
  insuranceId: string,
  page_number = 1,
  page_size = 50,
) {
  const formattedStart = dayjs(startDate).format('YYYY-MM-DD');
  const formattedEnd = dayjs(endDate).format('YYYY-MM-DD');

  const params = new URLSearchParams({
    report_id: 'insurance_bill',
    insurance_identifier: insuranceId,
    start_date: formattedStart,
    end_date: formattedEnd,
    page_number: String(page_number),
    page_size: String(page_size),
  });

  const { data } = await openmrsFetch(`${BASE_MAMBA_API}?${params.toString()}`);
  return {
    results: data.results || [],
    total: data.pagination?.totalRecords || 0,
  };
}<|MERGE_RESOLUTION|>--- conflicted
+++ resolved
@@ -189,11 +189,7 @@
   limit: number = 20,
 ): Promise<PatientBillResponse> => {
   const response = await openmrsFetch<PatientBillResponse>(
-<<<<<<< HEAD
-    `${BASE_API_URL}/patientBill?startDate=${startDate}&endDate=${endDate}&startIndex=${startIndex}&limit=${limit}&orderBy=createdDate&order=desc`,
-=======
     `${BASE_API_URL}/patientBill?limit=${limit}`
->>>>>>> 54c9c693
   );
   return response.data;
 };
